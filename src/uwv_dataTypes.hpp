/***************************************************************************/
/*  Data types for an underwater vehicle 	                           */
/*                                                                         */
/* FILE --- uwv_dataTypes.h		                                   */
/*                                                                         */
/* PURPOSE --- Header file for a data types used in modeling a 		   */
/*             underwater vehicle. 					   */
/*                                                                         */
/*  Sankaranarayanan Natarajan                                             */
/*  sankar.natarajan@dfki.de                                               */
/*  DFKI - BREMEN 2011                                                     */
/***************************************************************************/
#ifndef _UWV_DATATYPES_H_
#define _UWV_DATATYPES_H_

#include "base/Eigen.hpp"
#include <vector>

namespace underwaterVehicle
{
	/**
	 * Structure used to define if the specific parameter is for positive or negative movement
	 */
	struct Direction
	{
		double positive;
		double negative;
	};

	/**
	 * Structure that contains all the necessary information for simulating the motion model
	 */
	struct Parameters
	{
		/**
		 * Number of controllable inputs
		 */
		int ctrl_order;

		/**
		 * Sampling time used in the simulation (in seconds)
		 */
		double samplingtime;

		/**
		 * Number of RK4 iterations per sampling interval
		 */
		int sim_per_cycle;

		/**
		 * Intertia matrices for positive and negative speeds
		 */
		base::Matrix6d massMatrix;
		base::Matrix6d massMatrixNeg;

		/**
		 * Coriolis matrices for positive and negative speeds
		 * OBS: when setting coriolis matrix, make sure to set the added mass matrix
		 *      to zero and add the added mass terms in the inertia matrix
		 */
		base::Matrix6d coriolisMatrix;
		base::Matrix6d coriolisMatrixNeg;

		/**
		 * Added Mass matrices for positive and negative speeds
		 * OBS: only set theses matrices if you want to use the complete fossen's model,
		 * otherwise add the added mass terms in the inertiaMatrix.
		 */
		base::Matrix6d AddedMassMatrixPos;
		base::Matrix6d AddedMassMatrixNeg;

		/**
		 * Linear damping matrices for positive and negative speeds
		 */
		base::Matrix6d linDampMatrix;
		base::Matrix6d linDampMatrixNeg;

		/**
		 * Quadratic damping matrices for positive and negative speeds
		 */
		base::Matrix6d quadDampMatrix;
		base::Matrix6d quadDampMatrixNeg;

		/**
		 * Lift coefficients (Yuv, Zuw, Muw, Nuv)
		 */
		base::Vector4d LiftCoefficients;

		/**
		 * Thrust configuration matrix
		 */
		base::MatrixXd thruster_control_matrix;

		/**
		 * Distance from the origin of the body-fixed frame to the center of buoyancy
		 */
		base::Vector3d distance_body2centerofbuoyancy;

		/**
		 * Distance from the origin of the body-fixed frame to the center of grabity
		 */
		base::Vector3d distance_body2centerofgravity;

		/**
		 * Total mass of the vehicle
		 */
		double uwv_mass;

		/**
		 * Total volume of the vehicle
		 */
		double uwv_volume;

		/**
		 * Variable used to assume that the weight of the vehicle is equal to its buoyancy force
		 */
		bool uwv_float;

		/**
		 * Density of the water in kg/m3
		 */
		double waterDensity;

		/*
		 * Acceleration of gravity
		 */
		double gravity;

		/**
		 * Variable used to convert the PWM signal into its corresponding DC Voltage
		 */
		std::vector<double> thrusterVoltage;

		/**
		 * Independent coefficient used to convert the thruster voltage into efforts
		 */
		std::vector<Direction> thruster_coefficients_pwm;

		/**
		 * Linear coefficient used to convert the thruster voltage into efforts
		 */
		std::vector<Direction> linear_thruster_coefficients_pwm;
		
		/**
		 * Quadratic coefficient used to convert the thruster voltage into efforts
		 */
		std::vector<Direction> square_thruster_coefficients_pwm;
		
		/**
		 * Coefficients used to convert the thruster rotational speed into efforts
		 */
		std::vector<Direction> thruster_coefficient_rpm;

		/**
		 * Initial condition used for simulation
		 */
		double initial_condition[12];

		Parameters():
			ctrl_order(4),
			samplingtime(0.1),
			sim_per_cycle(10),
			massMatrix(Eigen::MatrixXd::Zero(6,6)),
			massMatrixNeg(Eigen::MatrixXd::Zero(6,6)),
			coriolisMatrix(Eigen::MatrixXd::Zero(6,6)),
			coriolisMatrixNeg(Eigen::MatrixXd::Zero(6,6)),
<<<<<<< HEAD
			linDampMatrix(Eigen::MatrixXd::Zero(6,6)),
=======
			AddedMassMatrixPos(Eigen::MatrixXd::Zero(6,6)),
			AddedMassMatrixNeg(Eigen::MatrixXd::Zero(6,6)),
			linDampMatrixPos(Eigen::MatrixXd::Zero(6,6)),
>>>>>>> b27cf5b9
			linDampMatrixNeg(Eigen::MatrixXd::Zero(6,6)),
			quadDampMatrix(Eigen::MatrixXd::Zero(6,6)),
			quadDampMatrixNeg(Eigen::MatrixXd::Zero(6,6)),
<<<<<<< HEAD
			thruster_control_matrix(Eigen::MatrixXd::Zero(6,1)),
			distance_body2centerofbuoyancy(Eigen::VectorXd::Zero(3)),
			distance_body2centerofgravity(Eigen::VectorXd::Zero(3)),
			uwv_mass(0),
			uwv_volume(0),
			uwv_float(false),
=======
			LiftCoefficients(Eigen::VectorXd::Zero(4)),
			thrustConfigMatrix(Eigen::MatrixXd::Zero(6,1)),
			centerOfBuoyancy(Eigen::VectorXd::Zero(3)),
			centerOfGravity(Eigen::VectorXd::Zero(3)),
			uwvMass(0),
			uwvVolume(0),
			uwvFloat(false),
>>>>>>> b27cf5b9
			waterDensity(998.2),
			gravity(9.81),
			thrusterVoltage(0)
		{
			thruster_coefficients_pwm.resize(1);
			linear_thruster_coefficients_pwm.resize(1);
			square_thruster_coefficients_pwm.resize(1);
			thruster_coefficient_rpm.resize(1);

			thruster_coefficients_pwm[0].positive = 0;
			thruster_coefficients_pwm[0].negative = 0;
			linear_thruster_coefficients_pwm[0].positive = 0;
			linear_thruster_coefficients_pwm[0].negative = 0;
			square_thruster_coefficients_pwm[0].positive = 0;
			square_thruster_coefficients_pwm[0].negative = 0;
			thruster_coefficient_rpm[0].positive = 0;
			thruster_coefficient_rpm[0].negative = 0;

			for(int i = 0; i < 12; i++)
				initial_condition[i] = 0;
		};
	};								    	
	
};
#endif<|MERGE_RESOLUTION|>--- conflicted
+++ resolved
@@ -1,15 +1,15 @@
-/***************************************************************************/
-/*  Data types for an underwater vehicle 	                           */
-/*                                                                         */
-/* FILE --- uwv_dataTypes.h		                                   */
-/*                                                                         */
-/* PURPOSE --- Header file for a data types used in modeling a 		   */
-/*             underwater vehicle. 					   */
-/*                                                                         */
-/*  Sankaranarayanan Natarajan                                             */
-/*  sankar.natarajan@dfki.de                                               */
-/*  DFKI - BREMEN 2011                                                     */
-/***************************************************************************/
+/****************************************************************************/
+/*  Data types for an underwater vehicle 	                           	   	*/
+/*                                                                         	*/
+/* FILE --- uwv_dataTypes.h		                                   		   	*/
+/*                                                                         	*/
+/* PURPOSE --- Header file for a data types used in modeling a 		   		*/
+/*             underwater vehicle. 					   						*/
+/*                                                                         	*/
+/*  Sankaranarayanan Natarajan                                             	*/
+/*  sankar.natarajan@dfki.de                                               	*/
+/*  DFKI - BREMEN 2011                                                     	*/
+/****************************************************************************/
 #ifndef _UWV_DATATYPES_H_
 #define _UWV_DATATYPES_H_
 
@@ -164,32 +164,19 @@
 			massMatrixNeg(Eigen::MatrixXd::Zero(6,6)),
 			coriolisMatrix(Eigen::MatrixXd::Zero(6,6)),
 			coriolisMatrixNeg(Eigen::MatrixXd::Zero(6,6)),
-<<<<<<< HEAD
-			linDampMatrix(Eigen::MatrixXd::Zero(6,6)),
-=======
 			AddedMassMatrixPos(Eigen::MatrixXd::Zero(6,6)),
 			AddedMassMatrixNeg(Eigen::MatrixXd::Zero(6,6)),
-			linDampMatrixPos(Eigen::MatrixXd::Zero(6,6)),
->>>>>>> b27cf5b9
+			linDampMatrix(Eigen::MatrixXd::Zero(6,6)),
 			linDampMatrixNeg(Eigen::MatrixXd::Zero(6,6)),
 			quadDampMatrix(Eigen::MatrixXd::Zero(6,6)),
 			quadDampMatrixNeg(Eigen::MatrixXd::Zero(6,6)),
-<<<<<<< HEAD
+			LiftCoefficients(Eigen::VectorXd::Zero(4)),
 			thruster_control_matrix(Eigen::MatrixXd::Zero(6,1)),
 			distance_body2centerofbuoyancy(Eigen::VectorXd::Zero(3)),
 			distance_body2centerofgravity(Eigen::VectorXd::Zero(3)),
 			uwv_mass(0),
 			uwv_volume(0),
 			uwv_float(false),
-=======
-			LiftCoefficients(Eigen::VectorXd::Zero(4)),
-			thrustConfigMatrix(Eigen::MatrixXd::Zero(6,1)),
-			centerOfBuoyancy(Eigen::VectorXd::Zero(3)),
-			centerOfGravity(Eigen::VectorXd::Zero(3)),
-			uwvMass(0),
-			uwvVolume(0),
-			uwvFloat(false),
->>>>>>> b27cf5b9
 			waterDensity(998.2),
 			gravity(9.81),
 			thrusterVoltage(0)
